--- conflicted
+++ resolved
@@ -208,19 +208,7 @@
     (b/jar opts))
   opts)
 
-<<<<<<< HEAD
-(defn- find-java []
-  (let [java-cmd (or (System/getenv "JAVA_CMD")
-                     (when-let [home (System/getenv "JAVA_HOME")]
-                       (str home "/bin/java")))]
-    (if (and java-cmd (.exists (io/file java-cmd)))
-      java-cmd
-      "java")))
-
 (defn _uber
-=======
-(defn uber
->>>>>>> a82466d5
   "Build the application uber JAR file.
 
   Requires: :lib or :uber-file
@@ -318,7 +306,6 @@
   "Run a task based on aliases.
 
   If :main-args is not provided and no :main-opts are found
-<<<<<<< HEAD
   in the aliases, default to the Cognitect Labs' test-runner.
 
   `additional-aliases` can be passed and they'll be merged to the ones of the task.
@@ -326,14 +313,9 @@
   `clojure -T:dev:build org.corfield.build/xxx`
 
   User `deps.edn` (linked to Practicalli) is also included for additional aliases."
-  [{:keys [java-cmd java-opts jvm-opts main main-args main-opts additional-aliases] :as opts} aliases]
+  [{:keys [java-opts jvm-opts main main-args main-opts additional-aliases] :as opts} aliases]
   (let [final-aliases (into aliases additional-aliases)
         task     (str/join ", " (map name final-aliases))
-=======
-  in the aliases, default to the Cognitect Labs' test-runner."
-  [{:keys [java-opts jvm-opts main main-args main-opts] :as opts} aliases]
-  (let [task     (str/join ", " (map name aliases))
->>>>>>> a82466d5
         _        (println "\nRunning task for:" task)
         basis    (b/create-basis {:user (str (System/getenv "XDG_CONFIG_HOME") "/clojure/deps.edn")
                                   :project "deps.edn"
